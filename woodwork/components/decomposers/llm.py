import json
import logging

from langchain_core.prompts import ChatPromptTemplate
from langchain_openai import ChatOpenAI
from typing import Any

from woodwork.components.decomposers.decomposer import decomposer
from woodwork.helper_functions import format_kwargs

log = logging.getLogger(__name__)


class llm(decomposer):
    def __init__(self, api_key: str, **config):
        format_kwargs(config, api_key=api_key, type="llm")
        super().__init__(**config)
        log.debug("Initializing decomposer...")

        self.__llm = ChatOpenAI(
            model="gpt-4o-mini",
            temperature=0,
            max_tokens=None,
            timeout=None,
            max_retries=2,
            api_key=api_key,
        )

        # self.__retriever = None
        # if "knowledge_base" in config:
        #     self.__retriever = config["knowledge_base"].retriever

    def __clean(self, x):
        start_index = -1
        end_index = -1

        for i in range(len(x) - 1):
            if x[i] == "{":
                start_index = i
                break

        for i in range(len(x) - 1, 0, -1):
            if x[i] == "}":
                end_index = i
                break

        if start_index == -1:
            return x

        try:
            return json.loads(x[start_index : end_index + 1 :])
        except:
            log.debug("Couldn't load array as JSON")
            log.debug(x[start_index : end_index + 1 :])
            return x

    def _find_inputs(self, query: str, inputs: list[str]) -> dict[str, Any]:
        """Given a prompt and the inputs to be extracted, return the input dictionary."""
        system_prompt = (
            "Given the following prompt from the user, and a list of inputs:"
            "{inputs} \n"
            "Extract these from the user's prompt, and return in the following JSON schema:"
            "{{{{input: extracted_text}}}}\n"
            "For example, if the user's prompt is: what are the letters in the word chicken?, given the inputs: ['word']"
            'The output would be: {{{{"word": "chicken"}}}}\n'
            "When including data structures other than strings for the value, do not wrap them in a string."
            "Return only this JSON object."
        ).format(inputs=inputs)

        prompt = ChatPromptTemplate.from_messages(
            [
                ("system", system_prompt),
                ("human", "{input}"),
            ]
        )

        chain = prompt | self.__llm
        result = chain.invoke({"input": query}).content

        # Clean output as JSON
        result = self.__clean(result)
        return result

    def _generate_workflow(self, query: str, partial_workflow: dict[str, Any]):
        input_dict = self._find_inputs(query, partial_workflow["inputs"])
        workflow = {"inputs": input_dict, "plan": partial_workflow["actions"]}
        return workflow

    def reflect(self, query: str, plan: dict, execution_output: str) -> str | None:
        """
        Reflect on whether the execution output sufficiently answers the original query.

        Args:
            query (str): The original user input.
            plan (dict): The action plan that was generated.
            execution_output (str): The result of executing the action plan.

        Returns:
            str | None: A follow-up prompt to improve the plan, or None if the result is sufficient.
        """
        # Safety fallback for non-dict plan
        try:
            plan_str = json.dumps(plan, indent=2)
        except Exception:
            plan_str = str(plan)

        reflection_prompt = (
            "You are a helpful assistant critically reviewing the result of an executed action plan.\n\n"
            "Here is the original user query:\n"
            f"{query}\n\n"
            "Here is the action plan that was generated:\n"
            f"{plan_str}\n\n"
            "And here is the output after executing the plan:\n"
            f"{execution_output}\n\n"
            "Determine if this output fully and accurately answers the user's question.\n"
            "The output should be:\n"
            "- Concise and focused\n"
            "- Formatted as a clear sentence or a brief paragraph (no markdown bullet points or lists)\n"
            "- Avoid unnecessary technical details or code dumps\n"
            "- When file names are requested, include them naturally within a sentence or paragraph, not as bullet points or enumerated lists\n\n"
            "If the output uses markdown bullet points or list formatting, or if it includes multiple mini explanations instead of one clear statement, it is insufficient.\n\n"
            "Examples:\n"
            "Insufficient (because of bullet points):\n"
            "\"\"\"\n"
            "- fileA.py handles X\n"
            "- fileB.py handles Y\n"
            "\"\"\"\n"
            "Sufficient:\n"
            "\"The code files related to voice input handling are fileA.py and fileB.py, which manage recording and keyword detection respectively.\"\n\n"
            "Answer using a JSON dictionary with the structure:\n"
            "- If sufficient:\n"
            '  {\"is_sufficient\": true, \"suggested_prompt\": null, \"reason\": \"The output is concise, clear, and formatted as a single sentence or brief paragraph that directly answers the question without list formatting.\"}\n'
            "- If not sufficient:\n"
            '  {\"is_sufficient\": false, \"suggested_prompt\": \"Please provide a concise sentence or brief paragraph that directly answers the question, including relevant file names naturally, without markdown bullet points or lists.\", \"reason\": \"The output uses markdown bullet points, lists, or multiple mini explanations instead of a single clear statement.\"}\n\n'
            "Be strict and only mark outputs as sufficient if they meet these criteria."
        )

        result = self.__llm.invoke(reflection_prompt).content.strip()
        result = self.__clean(result)
        print_debug(f"[REFLECTION RESULT] {result}")

        if result["is_sufficient"]:
            return None
        else:
            new_plan_prompt = (
                f"The execution output was not sufficient to fully answer the user's query: {query}\n\n"
                f"Here is the previous action plan that was generated:\n{json.dumps(plan, indent=2)}\n\n"
                f"Here is the output after executing that plan:\n{execution_output}\n\n"
                f"Upon reflection, the reason this output was not sufficient is:\n{result['reason']}\n\n"
                "Please generate a new action plan that better addresses the user's request.\n"
                "IMPORTANT GUIDELINES:\n"
                "- If the needed information is already present in the execution output (e.g., filenames or summaries), do NOT use shell or 'line' tool commands just to echo or re-print this known information.\n"
                "- Instead, use the LLM tool or equivalent to directly summarise, reformat, or answer based on the existing information.\n"
                "- Use shell or 'line' tool commands only if you need to retrieve new data from the environment or file system that is not already available.\n"
                "- Avoid redundant commands that simply echo known strings.\n"
                "- The new plan should leverage any available data from the previous plan and output, and produce a concise, accurate answer to the user's query.\n\n"
                f"Here is a suggested prompt to help generate this improved plan:\n{result['suggested_prompt']}\n"
            )

            return new_plan_prompt



    def input(self, query):
        # Search cache for similar results
        if self._cache_mode:
            closest_query = self._cache_search_actions(query)
            if closest_query["score"] > 0.90:
                log.debug("Cache hit!")
                return self._output.execute(self._generate_workflow(query, closest_query))

        tool_documentation = ""
        for obj in self._tools:
            tool_documentation += f"tool name: {obj.name}\ntool type: {obj.type}\n{obj.description}\n\n\n"

<<<<<<< HEAD
        log.debug(f"[DOCUMENTATION]:\n{tool_documentation}")
=======
        # print_debug(f"[DOCUMENTATION]:\n{tool_documentation}")
>>>>>>> a3af9f9e
        system_prompt = (
            "Given the following tools and their descriptions:\n"
            "{tools} "
            "Answer the user's prompt, returning only the necessary action plan "
            "to carry out the steps to solving the user's prompt. "
            "If you do not have necessary tools, say so."
            "Structure your steps in the following schema: "
            '[{{{{"tool": tool, "action": prompt, function or endpoint, "inputs": {{{{variable: value}}}}, "output": value}}}}, ...]'
            "Format this JSON into an array of steps, returing only this array. "
            "Include only these keys in the JSON object, no others. "
            "Specify only the function or endpoint name as an action when they are used, do not include them as a function key. "
            "If you do not have the necessary information, ask for the required information. "
            "Always specify an output variable. "
            "Once this array of steps has been constructed, insert it into the following JSON schema: "
            '{{{{"name": name, "inputs": dictionary of inputs, "plan": array of steps}}}}'
            "The name should be the user's prompt, with input variables in curly braces and proper punctuation."
            "The dictionary of inputs should have keys as the input variables, and values as the hardcoded value to be substituted into the name. These will be replaced whenever the action is called."
            "For example, a prompt could be: what is the length of the word orange, which will have name: What is the length of the word {{{{word}}}}?"
            'Where the dictionary of inputs is {{{{"word": "orange"}}}}.'
            "The inputs of the action plan should not be hardcoded. Using this example:"
            '{{{{"inputs": {{{{"word": "word"}}}}}}}}, not {{{{"inputs": {{{{"word": "orange"}}}}}}}}.'
            "Just a reminder that inputs of the plan should be a string (which references a variable), and not wrapped in curly braces when used as a key."
            "And an extra reminder that the inputs inside an action plan should not be hardcoded. For example, if the word changed, the action plan should be able to execute on the different word."
            "Return only this fully constructed JSON object."
        ).format(tools=tool_documentation)

        prompt = ChatPromptTemplate.from_messages(
            [
                ("system", system_prompt),
                ("human", "{input}"),
            ]
        )

        chain = prompt | self.__llm
        result = chain.invoke({"input": query}).content

<<<<<<< HEAD
        log.debug(f"[RESULT] {result}")

        # Clean output as JSON
        result = self.__clean(result)

        log.debug(f"[RESULT] {result}")
=======
        # Clean output as JSON
        result = self.__clean(result)
        print_debug(f"[RESULT] {result}")
>>>>>>> a3af9f9e

        if isinstance(result, str):
            return result

        # Cache instructions
        if self._cache_mode:
            self._cache_actions(result)

        # Send to task_master
        res = self._output.execute(result)
        reflected = self.reflect(query, result, res)
        
        if reflected is not None:
            # print_debug(f"[REFLECTED] {reflected}")
            # If the reflection is not None, it means we need to generate a new plan
            new_plan = self.input(reflected)
            return new_plan

        # Else if no output, print the result
        print(res)<|MERGE_RESOLUTION|>--- conflicted
+++ resolved
@@ -18,6 +18,7 @@
         log.debug("Initializing decomposer...")
 
         self.__llm = ChatOpenAI(
+            model="gpt-4o-mini",
             model="gpt-4o-mini",
             temperature=0,
             max_tokens=None,
@@ -173,11 +174,7 @@
         for obj in self._tools:
             tool_documentation += f"tool name: {obj.name}\ntool type: {obj.type}\n{obj.description}\n\n\n"
 
-<<<<<<< HEAD
         log.debug(f"[DOCUMENTATION]:\n{tool_documentation}")
-=======
-        # print_debug(f"[DOCUMENTATION]:\n{tool_documentation}")
->>>>>>> a3af9f9e
         system_prompt = (
             "Given the following tools and their descriptions:\n"
             "{tools} "
@@ -214,18 +211,12 @@
         chain = prompt | self.__llm
         result = chain.invoke({"input": query}).content
 
-<<<<<<< HEAD
         log.debug(f"[RESULT] {result}")
 
         # Clean output as JSON
         result = self.__clean(result)
 
         log.debug(f"[RESULT] {result}")
-=======
-        # Clean output as JSON
-        result = self.__clean(result)
-        print_debug(f"[RESULT] {result}")
->>>>>>> a3af9f9e
 
         if isinstance(result, str):
             return result
@@ -245,4 +236,15 @@
             return new_plan
 
         # Else if no output, print the result
+        print(res)
+        res = self._output.execute(result)
+        reflected = self.reflect(query, result, res)
+        
+        if reflected is not None:
+            # print_debug(f"[REFLECTED] {reflected}")
+            # If the reflection is not None, it means we need to generate a new plan
+            new_plan = self.input(reflected)
+            return new_plan
+
+        # Else if no output, print the result
         print(res)